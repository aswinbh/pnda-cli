--- conflicted
+++ resolved
@@ -4,11 +4,8 @@
 ## [Unreleased]
 ### Added
 - PNDA-3299: Support multiple NTP servers properly
-<<<<<<< HEAD
 - PNDA-3599: Console output indicating any cloud formation stack errors
-=======
 - PNDA-3598: Add a pre-check to validate the AWS region
->>>>>>> d0e292c0
 
 ### Changed
 - PNDA-3583: hadoop distro is now part of grains
